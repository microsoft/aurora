--- conflicted
+++ resolved
@@ -1,23 +1,26 @@
 """Copyright (c) Microsoft Corporation. Licensed under the MIT license."""
 
 from aurora.batch import Batch, Metadata
-<<<<<<< HEAD
-from aurora.model.aurora import Aurora, AuroraAirPollution, AuroraHighRes, AuroraSmall
-=======
-from aurora.model.aurora import Aurora, Aurora12h, AuroraHighRes, AuroraSmall
->>>>>>> 5d9dd911
+from aurora.model.aurora import (
+    Aurora,
+    Aurora12hPretrained,
+    AuroraAirPollution,
+    AuroraHighRes,
+    AuroraPretrained,
+    AuroraSmall,
+    AuroraSmallPretrained,
+)
 from aurora.rollout import rollout
 from aurora.tracker import Tracker
 
 __all__ = [
     "Aurora",
+    "AuroraPretrained",
+    "AuroraSmallPretrained",
+    "AuroraSmall",
+    "Aurora12hPretrained",
     "AuroraHighRes",
-    "AuroraSmall",
-<<<<<<< HEAD
     "AuroraAirPollution",
-=======
-    "Aurora12h",
->>>>>>> 5d9dd911
     "Batch",
     "Metadata",
     "rollout",
