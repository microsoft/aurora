# Fine-Tuning

Generally, if you wish to fine-tune Aurora for a specific application,
you should build on the pretrained version:

```python
from aurora import Aurora

model = Aurora(use_lora=False)  # Model is not fine-tuned.
model.load_checkpoint("microsoft/aurora", "aurora-0.25-pretrained.ckpt")
```

<<<<<<< HEAD
## Computing Gradients

To compute gradients, you will need an A100 with 80 GB of memory.
In addition, you will need to use [PyTorch AMP](https://pytorch.org/docs/stable/amp.html)
and gradient checkpointing.
You can do this as follows:

```python
from aurora import Aurora

model = Aurora(
    use_lora=False,  # Model was not fine-tuned.
    autocast=True,  # Use AMP.
)
model.load_checkpoint("microsoft/aurora", "aurora-0.25-pretrained.ckpt")

batch = ...  # Load some data.

model = model.cuda()
model.train()
model.configure_activation_checkpointing()

pred = model.forward(batch)
loss = ...
loss.backward()
```

=======
>>>>>>> b65b87da
## Extending Aurora with New Variables

Aurora can be extended with new variables by adjusting the keyword arguments `surf_vars`,
`static_vars`, and `atmos_vars`.
When you add a new variable, you also need to set the normalisation statistics.

```python
from aurora import Aurora
from aurora.normalisation import locations, scales

model = Aurora(
    use_lora=False,
    surf_vars=("2t", "10u", "10v", "msl", "new_surf_var"),
    static_vars=("lsm", "z", "slt", "new_static_var"),
    atmos_vars=("z", "u", "v", "t", "q", "new_atmos_var"),
)
model.load_checkpoint("microsoft/aurora", "aurora-0.25-pretrained.ckpt")

# Normalisation means:
locations["new_surf_var"] = 0.0
locations["new_static_var"] = 0.0
locations["new_atmos_var"] = 0.0

# Normalisation standard deviations:
scales["new_surf_var"] = 1.0
scales["new_static_var"] = 1.0
scales["new_atmos_var"] = 1.0
```

## Other Model Extensions

It is possible to extend to model in any way you like.
<<<<<<< HEAD
If you do this, you will likely you add or remove parameters.
=======
If you do this, you will likely add or remove parameters.
>>>>>>> b65b87da
Then `Aurora.load_checkpoint` will error,
because the existing checkpoint now mismatches with the model's parameters.
Simply set `Aurora.load_checkpoint(..., strict=False)` to ignore the mismatches:

```python
from aurora import Aurora

model = Aurora(...)

... # Modify `model`.

model.load_checkpoint("microsoft/aurora", "aurora-0.25-pretrained.ckpt", strict=False)
```<|MERGE_RESOLUTION|>--- conflicted
+++ resolved
@@ -10,7 +10,6 @@
 model.load_checkpoint("microsoft/aurora", "aurora-0.25-pretrained.ckpt")
 ```
 
-<<<<<<< HEAD
 ## Computing Gradients
 
 To compute gradients, you will need an A100 with 80 GB of memory.
@@ -38,8 +37,6 @@
 loss.backward()
 ```
 
-=======
->>>>>>> b65b87da
 ## Extending Aurora with New Variables
 
 Aurora can be extended with new variables by adjusting the keyword arguments `surf_vars`,
@@ -72,11 +69,7 @@
 ## Other Model Extensions
 
 It is possible to extend to model in any way you like.
-<<<<<<< HEAD
-If you do this, you will likely you add or remove parameters.
-=======
 If you do this, you will likely add or remove parameters.
->>>>>>> b65b87da
 Then `Aurora.load_checkpoint` will error,
 because the existing checkpoint now mismatches with the model's parameters.
 Simply set `Aurora.load_checkpoint(..., strict=False)` to ignore the mismatches:
