<img src="docs/gifs/high_res_2t.gif" alt="high resolution (0.1 degree) temperature at 2m predictions gif" width="150px">&nbsp;&nbsp;&nbsp;<img src="docs/gifs/no2.gif" alt="nitrogen dioxide predictions gif" width="150px">&nbsp;&nbsp;&nbsp;<img src="docs/gifs/wave_direction.gif" alt="ocean wave direction predictions gif" width="150px">&nbsp;&nbsp;&nbsp;<img src="docs/gifs/tc_tracks.gif" alt="tropical cyclone track predictions gif" width="220px">

# Aurora: A Foundation Model for the Earth System

[![CI](https://github.com/microsoft/Aurora/actions/workflows/ci.yaml/badge.svg)](https://github.com/microsoft/Aurora/actions/workflows/ci.yaml)
[![Documentation](https://img.shields.io/badge/docs-latest-blue.svg)](https://microsoft.github.io/aurora)
[![Paper](https://img.shields.io/badge/arXiv-2405.13063-blue)](https://arxiv.org/abs/2405.13063)
[![DOI](https://zenodo.org/badge/828987595.svg)](https://doi.org/10.5281/zenodo.14983583)

Implementation of the Aurora model for Earth system forecasting.

<<<<<<< HEAD
_The package currently includes the pretrained model and the fine-tuned version for high-resolution weather forecasting._
_We are working on the fine-tuned versions for air pollution and ocean wave forecasting, which will be included in due time._

[Link to the paper.](https://www.nature.com/articles/s41586-025-09005-y)
=======
[Link to the paper on arXiv.](https://arxiv.org/abs/2405.13063)
>>>>>>> 92802668

[Please see the documentation for detailed instructions and more examples.](https://microsoft.github.io/aurora)
You can also directly go to [a full-fledged example that runs the model on ERA5](https://microsoft.github.io/aurora/example_era5.html).

Cite us as follows:

```
@article{bodnar2025aurora,
    title = {A Foundation Model for the Earth System},
    author = {Cristian Bodnar and Wessel P. Bruinsma and Ana Lucic and Megan Stanley and Anna Allen and Johannes Brandstetter and Patrick Garvan and Maik Riechert and Jonathan A. Weyn and Haiyu Dong and Jayesh K. Gupta and Kit Thambiratnam and Alexander T. Archibald and Chun-Chieh Wu and Elizabeth Heider and Max Welling and Richard E. Turner and Paris Perdikaris},
    journal = {Nature},
    year = {2025},
    month = {May},
    day = {21},
    issn = {1476-4687},
    doi = {10.1038/s41586-025-09005-y},
    url = {https://doi.org/10.1038/s41586-025-09005-y},
}
```

Contents:

- [What is Aurora?](#what-is-aurora)
- [Getting Started](#getting-started)
- [Contributing](#contributing)
- [License](#license)
- [Security](#security)
- [Responsible AI Transparency Documentation](#responsible-ai-transparency-documentation)
- [Trademarks](#trademarks)
- [FAQ](#faq)

Please email [AIWeatherClimate@microsoft.com](mailto:AIWeatherClimate@microsoft.com)
if you are interested in using Aurora for commercial applications.
For research-related questions or technical support with the code here,
please [open an issue](https://github.com/microsoft/aurora/issues/new/choose)
or reach out to the authors of the paper.

## What is Aurora?

Aurora is a machine learning model that can predict atmospheric variables, such as temperature.
It is a _foundation model_, which means that it was first generally trained on a lot of data,
and then can be adapted to specialised atmospheric forecasting tasks with relatively little data.
We provide four such specialised versions:
one for medium-resolution weather prediction,
one for high-resolution weather prediction,
one for air pollution prediction,
and one for ocean wave prediction.

## Getting Started

Install with `pip`:

```bash
pip install microsoft-aurora
```

Or with `conda` / `mamba`:

```bash
mamba install microsoft-aurora -c conda-forge
```

Run the pretrained small model on random data:

```python
from datetime import datetime

import torch

from aurora import AuroraSmall, Batch, Metadata

model = AuroraSmall()

model.load_checkpoint("microsoft/aurora", "aurora-0.25-small-pretrained.ckpt")

batch = Batch(
    surf_vars={k: torch.randn(1, 2, 17, 32) for k in ("2t", "10u", "10v", "msl")},
    static_vars={k: torch.randn(17, 32) for k in ("lsm", "z", "slt")},
    atmos_vars={k: torch.randn(1, 2, 4, 17, 32) for k in ("z", "u", "v", "t", "q")},
    metadata=Metadata(
        lat=torch.linspace(90, -90, 17),
        lon=torch.linspace(0, 360, 32 + 1)[:-1],
        time=(datetime(2020, 6, 1, 12, 0),),
        atmos_levels=(100, 250, 500, 850),
    ),
)

prediction = model.forward(batch)

print(prediction.surf_vars["2t"])
```

Note that this will incur a 500 MB download.

Please read the [documentation](https://microsoft.github.io/aurora) for more detailed instructions and for which models are available.

## Contributing

See [`CONTRIBUTING.md`](CONTRIBUTING.md).

## License

See [`LICENSE.txt`](LICENSE.txt).

We would like to point out that the code here has a different licence than the
[weights on HuggingFace](https://huggingface.co/microsoft/aurora).
Specifically,
whereas the code here is under the MIT licence (see [`LICENSE.txt`](LICENSE.txt)),
the [weights on HuggingFace](https://huggingface.co/microsoft/aurora) are under a non-commerical
licence.

## Security

See [`SECURITY.md`](SECURITY.md).

## Responsible AI Transparency Documentation

An AI system includes not only the technology, but also the people who will use it, the people who will be affected by it, and the environment in which it is deployed.
Creating a system that is fit for its intended purpose requires an understanding of how the technology works, its capabilities and limitations, and how to achieve the best performance.
Microsoft has a broad effort to put our AI principles into practice.
To find out more, see [Responsible AI principles from Microsoft](https://www.microsoft.com/en-us/ai/responsible-ai).

### Use of this code
Our goal in publishing this code is
(1) to facilitate reproducibility of our paper and
(2) to support and accelerate further research into foundation model for atmospheric forecasting.
This code has not been developed nor tested for non-academic purposes and hence should only be used as such at completely your own risk.

### Limitations
Although Aurora was trained to accurately predict future weather, air pollution, and ocean waves,
Aurora is based on neural networks, which means that there are no strict guarantees that predictions will always be accurate.
Altering the inputs, providing a sample that was not in the training set,
or even providing a sample that was in the training set but is simply unlucky may result in arbitrarily poor predictions.
In addition, even though Aurora was trained on a wide variety of data sets,
it is possible that Aurora inherits biases present in any one of those data sets.
A forecasting system like Aurora is only one piece of the puzzle in a weather prediction pipeline,
and its outputs are not meant to be directly used by people or businesses to plan their operations.
A series of additional verification tests are needed before it can become operationally useful.

In addition to the above, the models published here are streamlined versions of the models
originally developed internally.
Whereas we tried to be as thorough as possible, it is possible that the models published here
deviate from the original model in subtle, unintended ways.
This may affect predictive performance.

### Data
The models included in the code have been trained on a variety of publicly available data.
A description of all data, including download links, can be found in [Supplementary C of the paper](https://arxiv.org/pdf/2405.13063).
The checkpoints include data from ERA5, CMCC, IFS-HR, HRES T0, GFS T0 analysis, and GFS forecasts.

### Evaluations
All versions of Aurora were extensively evaluated by evaluating predictions on data not seen during training.
These evaluations not only compare measures of accuracy, such as the root mean square error and anomaly correlation coefficient,
but also look at the behaviour in extreme situations, like extreme heat and cold, and rare events, like Storm Ciarán in 2023.
These evaluations are the main topic of [the paper](https://arxiv.org/pdf/2405.13063).

*Note: The documentation included in this file is for informational purposes only and is not intended to supersede the applicable license terms.*

## Trademarks

This project may contain trademarks or logos for projects, products, or services.
Authorized use of Microsoft trademarks or logos is subject to and must follow [Microsoft's Trademark & Brand Guidelines](https://www.microsoft.com/en-us/legal/intellectualproperty/trademarks/usage/general).
Use of Microsoft trademarks or logos in modified versions of this project must not cause confusion or imply Microsoft sponsorship.
Any use of third-party trademarks or logos are subject to those third-party's policies.

## FAQ

### How do I setup the repo for local development?

First, install the repository in editable mode and setup `pre-commit`:

```bash
make install
```

To run the tests and print coverage, run

```bash
make test
```

You can then explore the coverage in the browser by opening `htmlcov/index.html`.

To locally build the documentation, run

```bash
make docs
```

To locally view the documentation, open `docs/_build/index.html` in your browser.<|MERGE_RESOLUTION|>--- conflicted
+++ resolved
@@ -9,14 +9,7 @@
 
 Implementation of the Aurora model for Earth system forecasting.
 
-<<<<<<< HEAD
-_The package currently includes the pretrained model and the fine-tuned version for high-resolution weather forecasting._
-_We are working on the fine-tuned versions for air pollution and ocean wave forecasting, which will be included in due time._
-
 [Link to the paper.](https://www.nature.com/articles/s41586-025-09005-y)
-=======
-[Link to the paper on arXiv.](https://arxiv.org/abs/2405.13063)
->>>>>>> 92802668
 
 [Please see the documentation for detailed instructions and more examples.](https://microsoft.github.io/aurora)
 You can also directly go to [a full-fledged example that runs the model on ERA5](https://microsoft.github.io/aurora/example_era5.html).
